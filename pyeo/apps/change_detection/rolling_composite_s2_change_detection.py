"""
rolling_composite_s2_change_detection
-------------------------------------
An app for providing continuous change detection. Runs the following algorithm
 Step -1: Create initial composite with last date (stored in filename?)

 Step 0: Load composite

 Step 1: Download images from last date in composite until present last date

 Step 2: Preprocess each image

 Step 3: Generate cloud mask for each image

For each preprocessed image:

    Step 4: Build stack with composite

    Step 5: Classify stack

    Step 6: Update composite with last cloud-free pixel based on cloud mask

    Step 7: Update last_date of composite

 """
import sys
<<<<<<< HEAD

import pyeo.classification
import pyeo.queries_and_downloads
import pyeo.raster_manipulation
import pyeo.filesystem_utilities
=======
>>>>>>> 8dcc7b4a

import configparser
import argparse
import os
import datetime as dt


if __name__ == "__main__":

    do_all = True

    # Reading in config file
    parser = argparse.ArgumentParser(description='Downloads, preprocesses and classifies sentinel 2 images. A directory'
                                                 'structure to contain preprocessed and downloaded files will be'
                                                 ' created at the aoi_root location specified in the config file.'
                                                 'If any of the step flags (d,p,m,a,s,c,u,r) are present, only those '
                                                 'steps will be performed - otherwise all processing steps will be '
                                                 'performed.')
    parser.add_argument(dest='config_path', action='store', default=r'change_detection.ini',
                        help="A path to a .ini file containing the specification for the job. See "
                             "pyeo/apps/change_detection/change_detection.ini for an example.")
    parser.add_argument('--start_date', dest='start_date', help="Overrides the start date in the config file. Set to "
                                                                "LATEST to get the date of the last merged accquistion")
    parser.add_argument('--end_date', dest='end_date', help="Overrides the end date in the config file. Set to TODAY"
                                                            "to get today's date")
    parser.add_argument('-b', '--build_composite', dest='build_composite', action='store_true', default=False,
                        help="If present, creates a cloud-free (ish) composite between the two dates specified in the "
                             "config file.")
    parser.add_argument("--chunks", dest="num_chunks", type=int, default=10, help="Sets the number of chunks to split "
                                                                                  "images to in ml processing")
    parser.add_argument('--download_source', default="scihub", help="Sets the download source, can be scihub"
                                                                    "(default) or aws")
    parser.add_argument('--flip_stacks', action='store_true', default=False,
                        help="If present, stasks the classification stack as new(bgr), old(bgr). Default is"
                             "old(bgr), new(bgr). For compatability with old models.")
    parser.add_argument('--download_l2_data', action='store_true', default=False,
                        help="If present, skips sen2cor and instead downloads every image in the query with"
                             "both a L1 and L2 product")
    parser.add_argument('--build_prob_image', action='store_true', default=False,
                        help="If present, build a confidence map of pixels. These tend to be large.")

    parser.add_argument('-d', '--download', dest='do_download', action='store_true', default=False,
                        help='If present, perform the query and download level 1 images.')
    parser.add_argument('-p', '--preprocess', dest='do_preprocess', action='store_true',  default=False,
                        help='If present, apply sen2cor to all .SAFE in images/L1. Stores the result in images/L2')
    parser.add_argument('-m', '--merge', dest='do_merge', action='store_true', default=False,
                        help='If present, merges the blue, green, red and IR 10m rasters in each L2 safefile'
                             ' into a single 4-band raster. This will also mask and reproject'
                             ' the image to the requested projection. Stores the result in images/merged.')
    parser.add_argument('-a', '--mask', dest='do_mask', action='store_true', default=False,
                        help="Masks are created by default - this presently does nothing.")
    parser.add_argument('-s', '--stack', dest='do_stack', action='store_true', default=False,
                        help="For each image in images/merged, stacks with the composite in composite/ that is most "
                             "recent prior to the image. Stores an 8-band geotiff in images/stacked, where bands 1-4 "
                             "are the B,G,R and IR bands of the composite and band 5-8 are the B,G,R and IR bands of"
                             "the merged image.")
    parser.add_argument('-c', '--classify', dest='do_classify', action='store_true', default=False,
                        help="For each image in images/stacked, applies the classifier given in the .ini file. Saves"
                             "the outputs in output/categories.")
    parser.add_argument('-u', '--update', dest='do_update', action='store_true', default=False,
                        help="Builds a new cloud-free composite in composite/ from the latest image and mask"
                             " in images/merged")
    parser.add_argument('-r', '--remove', dest='do_delete', action='store_true', default=False,
                        help="Not implemented. If present, removes all images in images/ to save space.")

    parser.add_argument('--skip_prob_image', dest="skip_prob_image", action="store_true", default=False,
                        help="")

    args = parser.parse_args()

    # If any processing step args are present, do not assume that we want to do all steps
    if (args.do_download or args.do_preprocess or args.do_merge or args.do_stack or args.do_classify) == True:
        do_all = False

    conf = configparser.ConfigParser(allow_no_value=True)
    conf.read(args.config_path)

    sen_user = conf['sent_2']['user']
    sen_pass = conf['sent_2']['pass']
    project_root = conf['forest_sentinel']['root_dir']
    aoi_path = conf['forest_sentinel']['aoi_path']
    start_date = conf['forest_sentinel']['start_date']
    end_date = conf['forest_sentinel']['end_date']
    log_path = conf['forest_sentinel']['log_path']
    cloud_cover = conf['forest_sentinel']['cloud_cover']
    cloud_certainty_threshold = int(conf['forest_sentinel']['cloud_certainty_threshold'])
    model_path = conf['forest_sentinel']['model']
    sen2cor_path = conf['sen2cor']['path']
    composite_start_date = conf['forest_sentinel']['composite_start']
    composite_end_date = conf['forest_sentinel']['composite_end']
    epsg = int(conf['forest_sentinel']['epsg'])

    pyeo.filesystem_utilities.create_file_structure(project_root)
    pyeo.filesystem_utilities.create_file_structure(project_root)
    log = pyeo.filesystem_utilities.init_log(log_path)

    l1_image_dir = os.path.join(project_root, r"images/L1")
    l2_image_dir = os.path.join(project_root, r"images/L2")
    planet_image_dir = os.path.join(project_root, r"images/planet")
    merged_image_dir = os.path.join(project_root, r"images/merged")
    stacked_image_dir = os.path.join(project_root, r"images/stacked")
    catagorised_image_dir = os.path.join(project_root, r"output/categories")
    probability_image_dir = os.path.join(project_root, r"output/probabilities")
    composite_dir = os.path.join(project_root, r"composite")
    composite_l1_image_dir = os.path.join(project_root, r"composite/L1")
    composite_l2_image_dir = os.path.join(project_root, r"composite/L2")
    composite_merged_dir = os.path.join(project_root, r"composite/merged")

    if args.skip_prob_image:
        probability_image_dir = None

    if args.start_date == "LATEST":
        # This isn't nice, but returns the yyyymmdd string of the latest stacked image
        start_date = pyeo.filesystem_utilities.get_image_acquisition_time(pyeo.filesystem_utilities.sort_by_timestamp(
            [image_name for image_name in os.listdir(stacked_image_dir) if image_name.endswith(".tif")],
            recent_first=True
        )[0]).strftime("%Y%m%d")
    elif args.start_date:
        start_date = args.start_date

    if args.end_date == "TODAY":
        end_date = dt.date.today().strftime("%Y%m%d")
    elif args.end_date:
        end_date = args.end_date

    # Download and build the initial composite. Does not do by default
    if args.build_composite:
        if args.do_download or do_all:
            log.info("Downloading for initial composite between {} and {} with cloud cover <= ()".format(
                composite_start_date, composite_end_date, cloud_cover))
            composite_products = pyeo.queries_and_downloads.check_for_s2_data_by_date(aoi_path, composite_start_date, composite_end_date,
                                                                                      conf, cloud_cover=cloud_cover)
            if args.download_l2_data:
                log.info("Filtering query results for matching L1 and L2 products")
                composite_products = pyeo.queries_and_downloads.filter_non_matching_s2_data(composite_products)
                log.info("{} products remain".format(len(composite_products)))
            pyeo.queries_and_downloads.download_s2_data(composite_products, composite_l1_image_dir, composite_l2_image_dir,
                                                        source=args.download_source, user=sen_user, passwd=sen_pass, try_scihub_on_fail=True)
        if args.do_preprocess or do_all and not args.download_l2_data:
            log.info("Preprocessing composite products")
            pyeo.raster_manipulation.atmospheric_correction(composite_l1_image_dir, composite_l2_image_dir, sen2cor_path,
                                                            delete_unprocessed_image=False)
        if args.do_merge or do_all:
            log.info("Aggregating composite layers")
            pyeo.raster_manipulation.preprocess_sen2_images(composite_l2_image_dir, composite_merged_dir, composite_l1_image_dir,
                                                            cloud_certainty_threshold, epsg=epsg, buffer_size=5)
        log.info("Building initial cloud-free composite")
        pyeo.raster_manipulation.composite_directory(composite_merged_dir, composite_dir, generate_date_images=True)

    # Query and download all images since last composite
    if args.do_download or do_all:
        products = pyeo.queries_and_downloads.check_for_s2_data_by_date(aoi_path, start_date, end_date, conf, cloud_cover=cloud_cover)
        if args.download_l2_data:
            log.info("Filtering query results for matching L1 and L2 products")
            products = pyeo.queries_and_downloads.filter_non_matching_s2_data(products)
            log.info("{} products remain".format(len(products)))
        log.info("Downloading")
        pyeo.queries_and_downloads.download_s2_data(products, l1_image_dir, l2_image_dir, args.download_source, user=sen_user, passwd=sen_pass, try_scihub_on_fail=True)

    # Atmospheric correction
    if args.do_preprocess or do_all and not args.download_l2_data:
        log.info("Applying sen2cor")
        pyeo.raster_manipulation.atmospheric_correction(l1_image_dir, l2_image_dir, sen2cor_path, delete_unprocessed_image=False)

    # Aggregating layers into single image
    if args.do_merge or do_all:
        log.info("Aggregating layers")
        pyeo.raster_manipulation.preprocess_sen2_images(l2_image_dir, merged_image_dir, l1_image_dir, cloud_certainty_threshold, epsg=epsg,
                                                        buffer_size=5)

    log.info("Finding most recent composite")
    try:
        latest_composite_name = \
<<<<<<< HEAD
            pyeo.filesystem_utilities.sort_by_timestamp(
=======
        pyeo.sort_by_timestamp(
>>>>>>> 8dcc7b4a
                [image_name for image_name in os.listdir(composite_dir) if image_name.endswith(".tif")],
                recent_first=True
            )[0]
        latest_composite_path = os.path.join(composite_dir, latest_composite_name)
        log.info("Most recent composite at {}".format(latest_composite_path))
    except IndexError:
        log.critical("Latest composite not found. The first time you run this script, you need to include the "
                     "--build-composite flag to create a base composite to work off. If you have already done this,"
                     "check that the earliest dated image in your images/merged folder is later than the earliest"
                     " dated image in your composite/ folder.")
        sys.exit(1)

    log.info("Sorting image list")
    images = \
        pyeo.filesystem_utilities.sort_by_timestamp(
            [image_name for image_name in os.listdir(merged_image_dir) if image_name.endswith(".tif")],
            recent_first=False
        )
    if not images:
        raise FileNotFoundError("No images found in {}. Did your preprocessing complete?".format(merged_image_dir))
    log.info("Images to process: {}".format(images))

    for image in images:
        log.info("Detecting change for {}".format(image))
        new_image_path = os.path.join(merged_image_dir, image)

        # Stack with preceding composite
        if args.do_stack or do_all:
            latest_composite_path = pyeo.filesystem_utilities.get_preceding_image_path(new_image_path, composite_dir)
            log.info("Stacking {} with composite {}".format(new_image_path, latest_composite_path))
            new_stack_path = pyeo.raster_manipulation.stack_image_with_composite(new_image_path, latest_composite_path, stacked_image_dir,
                                                                                 invert_stack=args.flip_stacks)
        #else new_stack_path =

        # Classify with composite
        if args.do_classify or do_all:
            log.info("Classifying with composite")
            new_class_image = os.path.join(catagorised_image_dir, "class_{}".format(os.path.basename(new_stack_path)))
            if args.build_prob_image:
                new_prob_image = os.path.join(probability_image_dir, "prob_{}".format(os.path.basename(new_stack_path)))
            else:
                new_prob_image = None
            pyeo.classification.classify_image(new_stack_path, model_path, new_class_image, new_prob_image, num_chunks=10,
                                               skip_existing=True, apply_mask=True)

        # Build new composite
        if args.do_update or do_all:
            log.info("Updating composite")
            new_composite_path = os.path.join(
                composite_dir, "composite_{}.tif".format(
                    pyeo.filesystem_utilities.get_sen_2_image_timestamp(os.path.basename(image))))
            pyeo.raster_manipulation.composite_images_with_mask(
                (latest_composite_path, new_image_path), new_composite_path, generate_date_image=True)
            latest_composite_path = new_composite_path

    log.info("***PROCESSING END***")<|MERGE_RESOLUTION|>--- conflicted
+++ resolved
@@ -24,14 +24,12 @@
 
  """
 import sys
-<<<<<<< HEAD
 
 import pyeo.classification
 import pyeo.queries_and_downloads
 import pyeo.raster_manipulation
 import pyeo.filesystem_utilities
-=======
->>>>>>> 8dcc7b4a
+
 
 import configparser
 import argparse
@@ -205,11 +203,8 @@
     log.info("Finding most recent composite")
     try:
         latest_composite_name = \
-<<<<<<< HEAD
             pyeo.filesystem_utilities.sort_by_timestamp(
-=======
-        pyeo.sort_by_timestamp(
->>>>>>> 8dcc7b4a
+
                 [image_name for image_name in os.listdir(composite_dir) if image_name.endswith(".tif")],
                 recent_first=True
             )[0]
